--- conflicted
+++ resolved
@@ -6,6 +6,7 @@
 
 # Define globally used variables
 PACKAGE_NAME := spatialprofilingtoolbox
+PACKAGE_DIRECTORY := ${PWD}/${PACKAGE_NAME}
 PYTHON := python
 BUILD_SCRIPTS_LOCATION := ${PWD}/build_scripts
 BUILD_LOCATION_RELATIVE := build
@@ -54,28 +55,14 @@
 DOCKER_PUSH_TARGETS := $(foreach submodule,$(DOCKERIZED_SUBMODULES),docker-push-${PACKAGE_NAME}/$(submodule))
 MODULE_TEST_TARGETS := $(foreach submodule,$(DOCKERIZED_SUBMODULES),module-test-$(submodule))
 UNIT_TEST_TARGETS := $(foreach submodule,$(DOCKERIZED_SUBMODULES),unit-test-$(submodule))
-<<<<<<< HEAD
 
 # Submodule-specific variables
-COMPLETIONS_SOURCE_DIRECTORY := ${PWD}/${PACKAGE_NAME}/entry_point
-COMPLETIONS_BUILD_DIRECTORY := ${BUILD_LOCATION}/entry_point
 DB_SOURCE_DIRECTORY := ${PWD}/${PACKAGE_NAME}/db
 DB_BUILD_DIRECTORY := ${BUILD_LOCATION}/db
 # Locations can't be relative because these are used by the submodules' Makefiles.
 
 # Fetch all runnable files that will be needed for making
-BASIC_PACKAGE_SOURCE_FILES := $(shell find ${PACKAGE_NAME} -type f | grep -v 'schema.sql$$' | grep -v '/Dockerfile$$' | grep -v '/Dockerfile.*$$' | grep -v '/Makefile$$' | grep -v '/unit_tests/' | grep -v '/module_tests/' | grep -v '/status_code$$' | grep -v '/spt-completion.sh$$' | grep -v '${PACKAGE_NAME}/entry_point/venv/' | grep -v 'requirements.txt$$' | grep -v '/current_time.txt$$' | grep -v '/initiation_message_size.txt$$' | grep -v '/.nextflow.log$$' | grep -v '/.nextflow/' | grep -v '/main.nf$$' | grep -v '/configure.sh$$' | grep -v '/nextflow.config$$' | grep -v '/run.sh$$' | grep -v '/work/' | grep -v '/results/' | grep -v '/docker.built$$' | grep -v '/compose.yaml$$')
-BASIC_PACKAGE_BUILD_FILES := $(shell find ${BUILD_LOCATION} -type f | grep -v 'schema.sql$$' | grep -v '/Dockerfile$$' | grep -v '/Dockerfile.*$$' | grep -v '/Makefile$$' | grep -v '/unit_tests/' | grep -v '/module_tests/' | grep -v '/status_code$$' | grep -v '/spt-completion.sh$$' | grep -v '${COMPLETIONS_BUILD_DIRECTORY}/venv/' | grep -v 'requirements.txt$$' | grep -v '/current_time.txt$$' | grep -v '/initiation_message_size.txt$$' | grep -v '/.nextflow.log$$' | grep -v '/.nextflow/' | grep -v '/main.nf$$' | grep -v '/configure.sh$$' | grep -v '/nextflow.config$$' | grep -v '/run.sh$$' | grep -v '/work/' | grep -v '/results/' | grep -v '/docker.built$$' | grep -v '/compose.yaml$$')
-COMPLETIONS_DEPENDENCIES := ${BASIC_PACKAGE_SOURCE_FILES} ${BASIC_PACKAGE_BUILD_FILES}
-PACKAGE_SOURCE_FILES_WITH_COMPLETIONS := ${BASIC_PACKAGE_SOURCE_FILES} ${BASIC_PACKAGE_BUILD_FILES} ${COMPLETIONS_BUILD_DIRECTORY}/spt-completion.sh pyproject.toml
-=======
-DB_DIRECTORY := ${PWD}/${PACKAGE_NAME}/db
-WORKFLOW_DIRECTORY := ${PWD}/${PACKAGE_NAME}/workflow
-PACKAGE_DIRECTORY := ${PWD}/${PACKAGE_NAME}
-export
-
 PACKAGE_SOURCE_FILES := pyproject.toml $(shell find ${PACKAGE_NAME} -type f | grep -v 'schema.sql$$' | grep -v '/Dockerfile$$' | grep -v '/Dockerfile.*$$' | grep -v '/Makefile$$' | grep -v '/unit_tests/' | grep -v '/module_tests/' | grep -v '/status_code$$' | grep -v 'requirements.txt$$' | grep -v '/current_time.txt$$' | grep -v '/initiation_message_size.txt$$' | grep -v '/.nextflow.log$$' | grep -v '/.nextflow/' | grep -v '/main.nf$$' | grep -v '/configure.sh$$' | grep -v '/nextflow.config$$' | grep -v '/run.sh$$' | grep -v '/work/' | grep -v '/results/' | grep -v '/docker.built$$' | grep -v '/compose.yaml$$')
->>>>>>> 971d4e8c
 
 # Redefine what shell to pass to submodule makefiles
 export SHELL := ${BUILD_SCRIPTS_LOCATION}/status_messages_only_shell.sh
@@ -123,15 +110,7 @@
 >@rm -f .dockerignore
 
 print-source-files:
-<<<<<<< HEAD
->@echo "${PACKAGE_SOURCE_FILES_WITH_COMPLETIONS}" | tr ' ' '\n'
-
-# Go into build/entry_point and use the makefile to create the shell completion script
-${COMPLETIONS_BUILD_DIRECTORY}/spt-completion.sh: ${COMPLETIONS_DEPENDENCIES}
->@${MAKE} SHELL=$(SHELL) --no-print-directory -C ${COMPLETIONS_BUILD_DIRECTORY} spt-completion.sh
-=======
 >@echo "${PACKAGE_SOURCE_FILES}" | tr ' ' '\n'
->>>>>>> 971d4e8c
 
 build-and-push-docker-images: ${DOCKER_PUSH_TARGETS}
 
@@ -273,14 +252,8 @@
 >@rm -rf dist/
 >@rm -f .initiation_message_size
 >@rm -f .current_time.txt
-<<<<<<< HEAD
 >@rm -f ${BUILD_LOCATION}/*/.initiation_message_size
 >@rm -f ${BUILD_LOCATION}/*/.current_time.txt
->@${MAKE} SHELL=$(SHELL) --no-print-directory -C ${BUILD_LOCATION}/entry_point/ clean
-=======
->@rm -f ${PACKAGE_NAME}/*/.initiation_message_size
->@rm -f ${PACKAGE_NAME}/*/.current_time.txt
->>>>>>> 971d4e8c
 >@for submodule in ${DOCKERIZED_SUBMODULES} ; do \
         submodule_directory=${BUILD_LOCATION}/$$submodule ; \
         ${MAKE} SHELL=$(SHELL) --no-print-directory -C $$submodule_directory clean ; \
