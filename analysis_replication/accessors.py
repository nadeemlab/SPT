"""Convenience caller of HTTP methods for data access."""
from typing import cast
import re
from itertools import chain
from urllib.parse import urlencode
from requests import get as get_request  # type: ignore
from os.path import exists
from time import sleep

from pandas import DataFrame
from pandas import concat
from numpy import inf
from numpy import nan
from numpy import isnan
from numpy import mean
from numpy import log
from scipy.stats import ttest_ind  # type: ignore
from sklearn.metrics import auc  # type:ignore


def get_default_host(given: str | None) -> str | None:
    if given is not None:
        return given
    filename = 'api_host.txt'
    if exists(filename):
        with open(filename, 'rt', encoding='utf-8') as file:
            host = file.read().rstrip()
    else:
        host = None
    return host


class Colors:
    bold_green = '\u001b[32;1m'
    blue = '\u001b[34m'
    bold_magenta = '\u001b[35;1m'
    bold_red = '\u001b[31;1m'
    yellow = '\u001b[33m'
    reset = '\u001b[0m'


def sleep_poll():
    seconds = 10
    print(f'Waiting {seconds} seconds to poll.')
    sleep(seconds)


class DataAccessor:
    """Convenience caller of HTTP methods for data access."""

    def __init__(self, study, host=None):
        _host = get_default_host(host)
        if _host is None:
            raise RuntimeError('Expected host name in api_host.txt .')
        host = _host
        use_http = False
        if re.search('^http://', host):
            use_http = True
            host = re.sub(r'^http://', '', host)
        self.host = host
        self.study = study
        self.use_http = use_http
        print('\n' + Colors.bold_magenta + study + Colors.reset + '\n')
        self.cohorts = self._retrieve_cohorts()
        self.all_cells = self._retrieve_all_cells_counts()

    def counts(self, phenotype_names):
        if isinstance(phenotype_names, str):
            phenotype_names = [phenotype_names]
        conjunction_criteria = self._conjunction_phenotype_criteria(phenotype_names)
        all_name = self.name_for_all_phenotypes(phenotype_names)
        conjunction_counts_series = self._get_counts_series(conjunction_criteria, all_name)
        individual_counts_series = [
            self._get_counts_series(self._phenotype_criteria(name), self._name_phenotype(name))
            for name in phenotype_names
        ]
        df = concat(
            [self.cohorts, self.all_cells, conjunction_counts_series, *individual_counts_series],
            axis=1,
        )
        df.replace([inf, -inf], nan, inplace=True)
        return df

    def name_for_all_phenotypes(self, phenotype_names):
        return ' and '.join([self._name_phenotype(p) for p in phenotype_names])

    def neighborhood_enrichment(self, phenotype_names):
        feature_class = 'neighborhood enrichment'
        return self._two_phenotype_spatial_metric(phenotype_names, feature_class)

    def co_occurrence(self, phenotype_names):
        feature_class = 'co-occurrence'
        return self._two_phenotype_spatial_metric(phenotype_names, feature_class)

    def proximity(self, phenotype_names):
        feature_class = 'proximity'
        return self._two_phenotype_spatial_metric(phenotype_names, feature_class)

    def spatial_autocorrelation(self, phenotype_name):
        feature_class = 'spatial autocorrelation'
        return self._one_phenotype_spatial_metric([phenotype_name], feature_class)

    def _one_phenotype_spatial_metric(self, phenotype_names, feature_class):
        criteria = [self._phenotype_criteria(p) for p in phenotype_names]
        names = [self._name_phenotype(p) for p in phenotype_names]

        positives = criteria[0]['positive_markers']
        negatives = criteria[0]['negative_markers']
        parts1 = list(chain(*[
            [(f'{keyword}_marker', channel) for channel in argument]
            for keyword, argument in zip(['positive', 'negative'], [positives, negatives])
        ]))

        parts = parts1 + [('study', self.study), ('feature_class', feature_class)]
        query = urlencode(parts)
        endpoint = 'request-spatial-metrics-computation-custom-phenotype'

        while True:
            response, url = self._retrieve(endpoint, query)
            if response['is_pending'] is True:
                sleep_poll()
            else:
                break

        rows = [
            {'sample': key, '%s, %s' % (feature_class, ' and '.join(names)): value}
            for key, value in response['values'].items()
        ]
        df = DataFrame(rows).set_index('sample')
        return concat([self.cohorts, self.all_cells, df], axis=1)

    def _two_phenotype_spatial_metric(self, phenotype_names, feature_class):
        criteria = [self._phenotype_criteria(p) for p in phenotype_names]
        names = [self._name_phenotype(p) for p in phenotype_names]

        positives = criteria[0]['positive_markers']
        negatives = criteria[0]['negative_markers']
        parts1 = list(chain(*[
            [(f'{keyword}_marker', channel) for channel in argument]
            for keyword, argument in zip(['positive', 'negative'], [positives, negatives])
        ]))

        positives = criteria[1]['positive_markers']
        negatives = criteria[1]['negative_markers']
        parts2 = list(chain(*[
            [(f'{keyword}_marker2', channel) for channel in argument]
            for keyword, argument in zip(['positive', 'negative'], [positives, negatives])
        ]))

        parts = parts1 + parts2 + [('study', self.study), ('feature_class', feature_class)]
        if feature_class == 'co-occurrence':
            parts.append(('radius', '100'))
        if feature_class == 'proximity':
            parts.append(('radius', '100'))
        query = urlencode(parts)
        endpoint = 'request-spatial-metrics-computation-custom-phenotypes'

        while True:
            response, url = self._retrieve(endpoint, query)
            if response['is_pending'] is True:
                sleep_poll()
            else:
                break

        rows = [
            {'sample': key, '%s, %s' % (feature_class, ' and '.join(names)): value}
            for key, value in response['values'].items()
        ]
        df = DataFrame(rows).set_index('sample')
        return concat([self.cohorts, self.all_cells, df], axis=1)

    def counts_by_signature(self, positives: list[str], negatives: list[str]):
        if (not positives) and (not negatives):
            raise ValueError('At least one positive or negative marker is required.')
        if not positives:
            positives = ['']
        elif not negatives:
            negatives = ['']
        parts = list(chain(*[
            [(f'{keyword}_marker', channel) for channel in argument]
            for keyword, argument in zip(['positive', 'negative'], [positives, negatives])
        ]))
        parts = sorted(list(set(parts)))
        parts.append(('study', self.study))
        query = urlencode(parts)
        endpoint = 'anonymous-phenotype-counts-fast'
        return self._retrieve(endpoint, query)[0]

    def _get_counts_series(self, criteria, column_name):
        criteria_tuple = (
            criteria['positive_markers'],
            criteria['negative_markers'],
        )
        counts = self.counts_by_signature(*criteria_tuple)
        df = DataFrame(counts['counts'])
        mapper = {'specimen': 'sample', 'count': column_name}
        return df.rename(columns=mapper).set_index('sample')[column_name]

    def _retrieve_cohorts(self):
        summary, _ = self._retrieve('study-summary', urlencode([('study', self.study)]))
        return DataFrame(summary['cohorts']['assignments']).set_index('sample')

    def _retrieve_all_cells_counts(self):
        counts = self.counts_by_signature([''], [''])
        df = DataFrame(counts['counts'])
        all_name = 'all cells'
        mapper = {'specimen': 'sample', 'count': all_name}
        counts_series = df.rename(columns=mapper).set_index('sample')[all_name]
        return counts_series

    def _get_base(self):
        protocol = 'https'
        if self.host == 'localhost' or re.search('127.0.0.1', self.host) or self.use_http:
            protocol = 'http'
        return '://'.join((protocol, self.host))

    def _retrieve(self, endpoint, query):
        base = f'{self._get_base()}'
        url = '/'.join([base, endpoint, '?' + query])
        try:
            content = get_request(url)
        except Exception as exception:
            print(url)
            raise exception
        return content.json(), url

    def _phenotype_criteria(self, name):
        if isinstance(name, dict):
            criteria = name
            keys = ['positive_markers', 'negative_markers']
            for key in keys:
                if criteria[key] == []:
                    criteria[key] = ['']
            return criteria
        query = urlencode([('study', self.study), ('phenotype_symbol', name)])
        criteria, _ = self._retrieve('phenotype-criteria', query)
        return criteria

    def _conjunction_phenotype_criteria(self, names):
        criteria_list = []
        for name in names:
            criteria = self._phenotype_criteria(name)
            criteria_list.append(criteria)
        return self._merge_criteria(criteria_list)

    def _merge_criteria(self, criteria_list):
        keys = ['positive_markers', 'negative_markers']
        merged = {
            key: sorted(list(set(list(chain(*[criteria[key] for criteria in criteria_list])))))
            for key in keys
        }
        for key in keys:
            if merged[key] == []:
                merged[key] = ['']
        return merged

    def _name_phenotype(self, phenotype):
        if isinstance(phenotype, dict):
            return ' '.join([
                ' '.join([f'{p}{sign}' for p in phenotype[f'{keyword}_markers'] if p != ''])
                for keyword, sign in zip(['positive', 'negative'], ['+', '-'])
            ]).rstrip()
        return str(phenotype)

    def important(
        self,
        phenotype_names: str | list[str],
        plugin: str = 'cg-gnn',
        datetime_of_run: str | None = None,
        plugin_version: str | None = None,
        cohort_stratifier: str | None = None,
    ) -> dict[str, float]:
        if isinstance(phenotype_names, str):
            phenotype_names = [phenotype_names]
        conjunction_criteria = self._conjunction_phenotype_criteria(phenotype_names)
        parts = list(chain(*[
            [(f'{keyword}_marker', channel) for channel in argument]
            for keyword, argument in zip(
                ['positive', 'negative'], [
                    conjunction_criteria['positive_markers'],
                    conjunction_criteria['negative_markers'],
                ])
        ]))
        parts = sorted(list(set(parts)))
        parts.append(('study', self.study))
        if plugin in {'cg-gnn', 'graph-transformer'}:
            parts.append(('plugin', plugin))
        else:
            raise ValueError(f'Unrecognized plugin name: {plugin}')
        if datetime_of_run is not None:
            parts.append(('datetime_of_run', datetime_of_run))
        if plugin_version is not None:
            parts.append(('plugin_version', plugin_version))
        if cohort_stratifier is not None:
            parts.append(('cohort_stratifier', cohort_stratifier))
        query = urlencode(parts)
        phenotype_counts, _ = self._retrieve('importance-composition', query)
        return {c['specimen']: c['percentage'] for c in phenotype_counts['counts']}


class ExpectedQuantitativeValueError(ValueError):
    """
    Raised when an expected quantitative result is significantly different from the expected value.
    """

    def __init__(self, expected: float, actual: float):
        error_percent = self.error_percent(expected, actual)
        if error_percent is not None:
            error_percent = round(100 * error_percent) / 100
        message = f'''
        Expected {expected} but got {Colors.bold_red}{actual}{Colors.reset}. Error is {error_percent}%.
        '''
        super().__init__(message)

    @staticmethod
    def is_error(expected: float, actual: float) -> bool:
        error_percent = ExpectedQuantitativeValueError.error_percent(expected, actual)
        if error_percent is None:
            return True
        if error_percent < 1.0:
            return False
        return True

    @staticmethod
    def error_percent(expected: float, actual: float) -> float | None:
        if actual != 0:
            error_percent = abs(100 * (1 - (actual / expected)))
        else:
            error_percent = None
        return error_percent


def handle_expected_actual(expected: float, actual: float | None):
    _actual = cast(float, actual)
    if ExpectedQuantitativeValueError.is_error(expected, _actual):
        raise ExpectedQuantitativeValueError(expected, _actual)
    string = str(_actual)
    padded = string + ' '*(21 - len(string))
    print(Colors.bold_green + padded + Colors.reset, end='')


def compute_auc(list1: list[float], list2: list[float]) -> float:
    pairs = [(value, 0) for value in list1] + [(value, 1) for value in list2]
    pairs.sort(key=lambda pair: pair[0])
    total_labelled = sum([pair[1] for pair in pairs])
    total_unlabelled = len(pairs) - total_labelled
    graph_points = [(0.0, 1.0)]
    true_positives = 0
    true_negatives = total_unlabelled
    for _, label in pairs:
        if label == 1:
            true_positives = true_positives + 1
        else:
            true_negatives = true_negatives - 1
        graph_points.append((true_positives / total_labelled, true_negatives / total_unlabelled))
    _auc = auc([p[0] for p in graph_points], [p[1] for p in graph_points])
    _auc = max(_auc, 1 - _auc)
    return _auc


def univariate_pair_compare(
    list1,
    list2,
    expected_fold=None,
    do_log_fold: bool = False,
    show_pvalue=False,
<<<<<<< HEAD
    show_auc=False,
=======
>>>>>>> 5ca8fd1d
):
    list1 = list(filter(lambda element: not isnan(element) and not element==inf, list1.values))
    list2 = list(filter(lambda element: not isnan(element) and not element==inf, list2.values))

    mean1 = float(mean(list1))
    mean2 = float(mean(list2))
    actual = mean2 / mean1
    if expected_fold is not None:
        handle_expected_actual(expected_fold, actual)
    print((mean2, mean1, actual), end='')

    if do_log_fold:
        _list1 = [log(e) for e in list(filter(lambda element: element != 0, list1))]
        _list2 = [log(e) for e in list(filter(lambda element: element != 0, list2))]
        _mean1 = float(mean(_list1))
        _mean2 = float(mean(_list2))
        log_fold = _mean2 / _mean1
        print('  log fold: ' + Colors.yellow + str(log_fold) + Colors.reset, end='')

    if show_pvalue:
        if do_log_fold:
            result = ttest_ind(_list1, _list2, equal_var=False)
            print(
                '  p-value (after log): ' + Colors.blue + str(result.pvalue) + Colors.reset, end=''
            )
        else:
            result = ttest_ind(list1, list2, equal_var=False)
            print('  p-value: ' + Colors.blue + str(result.pvalue) + Colors.reset, end='')

    if show_auc:
        _auc = compute_auc(list1, list2)
        print('  AUC: ' + Colors.blue + str(_auc) + Colors.reset, end='')

    print('')


def get_fractions(df, column_numerator, column_denominator, cohort1, cohort2, omit_zeros=True):
    fractions = df[column_numerator] / df[column_denominator]
    if omit_zeros:
        mask = ~ ( (df[column_numerator] == 0) | (df[column_denominator] == 0) )
        total1 = sum((df['cohort'] == cohort1))
        omit1 = total1 - sum((df['cohort'] == cohort1) & mask)
        total2 = sum((df['cohort'] == cohort2))
        omit2 = total2 - sum((df['cohort'] == cohort2) & mask)
        if omit1 !=0 or omit2 !=0:
            print(f'(Omitting {omit1}/{total1} from {cohort1} and {omit2}/{total2} from {cohort2}.)')
    else:
        mask = True
    fractions1 = fractions[(df['cohort'] == cohort1) & mask]
    fractions2 = fractions[(df['cohort'] == cohort2) & mask]
    return fractions1, fractions2<|MERGE_RESOLUTION|>--- conflicted
+++ resolved
@@ -364,10 +364,7 @@
     expected_fold=None,
     do_log_fold: bool = False,
     show_pvalue=False,
-<<<<<<< HEAD
     show_auc=False,
-=======
->>>>>>> 5ca8fd1d
 ):
     list1 = list(filter(lambda element: not isnan(element) and not element==inf, list1.values))
     list2 = list(filter(lambda element: not isnan(element) and not element==inf, list2.values))
