[build-system]
requires = [
    "setuptools>=63",
    "wheel"
]
build-backend = "setuptools.build_meta"

[project]
name = "spatialprofilingtoolbox"
<<<<<<< HEAD
version = "1.0.35"
=======
version = "1.0.37"
>>>>>>> 0d7c7995
authors = [
    { name = "James Mathews", email = "mathewj2@mskcc.org" }
]
description = "Toolbox for spatial analysis of single cell data."
readme = "README.md"
classifiers = [
    "Programming Language :: Python :: 3",
    "Topic :: Scientific/Engineering",
    "Intended Audience :: Science/Research",
]
requires-python = ">=3.13"
dependencies = [
    "attrs",
    "boto3",
    "botocore",
    "jinja2",
    "numba>=0.44.0",
    "psycopg",
    "pyshp",
    "pytz",
    "requests",
    "termplotlib",
]

[project.urls]
documentation = "https://github.com/nadeemlab/SPT"
repository = "https://github.com/nadeemlab/SPT"

[project.optional-dependencies]
all = [
    "adiscstudies",
    "attrs",
    "bokeh",
    "boto3",
    "botocore",
    "Brotli",
    "cryptography",
    "dask[dataframe]",
    "dask-expr",
    "fastapi",
    "h5py",
    "jinja2",
    "matplotlib",
    "networkx",
    "numcodecs==0.15.1",
    "numpy",
    "pandas",
    "psycopg",
    "pydantic",
    "PyJWT",
    "pyshp",
    "pytz",
    "requests",
    "secure",
    "scipy",
    "scikit-learn",
    "squidpy>=1.6.2", "zarr<3",
    "tables",
    "tabulate",
    "termplotlib",
    "tqdm",
    "umap-learn",
    "uvicorn",
    "zstandard",
]
apiserver = [
    "attrs",
    "cryptography",
    "fastapi",
    "matplotlib",
    "pandas",
    "psycopg",
    "pydantic",
    "PyJWT",
    "pytz",
    "requests",
    "scipy",
    "secure",
    "uvicorn",
    "zstandard",
]
graphs = [
    "bokeh",
    "h5py",
    "matplotlib",
    "networkx",
    "requests",
    "tables",
]
ondemand = [
    "attrs",
    "Brotli",
    "dask[dataframe]",
    "dask-expr",
    "numpy",
    "numcodecs==0.15.1",
    "pandas",
    "psycopg",
    "pydantic",
    "scipy",
    "scikit-learn",
    "squidpy>=1.6.2", "zarr<3",
    "tabulate",
    "tqdm",
    "umap-learn",
    "zstandard",
]
dev = [
    "autopep8",
    "mypy",
    "pylint",
    "pytest",
]

[project.scripts]
spt = "spatialprofilingtoolbox.entry_point.cli:main_program"
spt-enable-completion = "spatialprofilingtoolbox.entry_point.spt_enable_completion:main_program"

[tool.setuptools]
packages = [
    "spatialprofilingtoolbox",
    "spatialprofilingtoolbox.standalone_utilities",
    "spatialprofilingtoolbox.entry_point",
    "spatialprofilingtoolbox.apiserver",
    "spatialprofilingtoolbox.apiserver.app",
    "spatialprofilingtoolbox.apiserver.request_scheduling",
    "spatialprofilingtoolbox.apiserver.scripts",
    "spatialprofilingtoolbox.graphs",
    "spatialprofilingtoolbox.graphs.scripts",
    "spatialprofilingtoolbox.ondemand",
    "spatialprofilingtoolbox.ondemand.providers",
    "spatialprofilingtoolbox.ondemand.computers",
    "spatialprofilingtoolbox.ondemand.scripts",
    "spatialprofilingtoolbox.db",
    "spatialprofilingtoolbox.db.accessors",
    "spatialprofilingtoolbox.db.exchange_data_formats",
    "spatialprofilingtoolbox.db.scripts",
    "spatialprofilingtoolbox.db.data_model",
    "spatialprofilingtoolbox.workflow",
    "spatialprofilingtoolbox.workflow.scripts",
    "spatialprofilingtoolbox.workflow.component_interfaces",
    "spatialprofilingtoolbox.workflow.graph_generation",
    "spatialprofilingtoolbox.workflow.graph_plugin",
    "spatialprofilingtoolbox.workflow.tabular_import",
    "spatialprofilingtoolbox.workflow.tabular_import.parsing",
    "spatialprofilingtoolbox.workflow.common",
    "spatialprofilingtoolbox.workflow.common.logging",
    "spatialprofilingtoolbox.workflow.assets",
]

[tool.setuptools.package-data]
"spatialprofilingtoolbox" = ["py.typed"]
"spatialprofilingtoolbox.entry_point" = ["spt-completion.sh.jinja"]
"spatialprofilingtoolbox.workflow.scripts" = [
    "aggregate_core_results.py",
    "core_job.py",
    "extract_compartments.py",
    "generate_run_information.py",
    "initialize.py",
    "merge_performance_reports.py",
    "merge_sqlite_dbs.py",
    "report_run_configuration.py",
    "configure.py",
    "tail_logs.py",
]
"spatialprofilingtoolbox.workflow.assets" = [
    ".spt_db.config.template",
    ".workflow.config.template",
    "log_table.tex.jinja",
    "log_table.html.jinja",
    "main_visitor.nf",
    "nextflow.config.jinja",
]
"spatialprofilingtoolbox.workflow.graph_generation" = [
    "graph_generation.nf",
    "main.nf",
]
"spatialprofilingtoolbox.workflow.graph_plugin" = ["main.nf"]
"spatialprofilingtoolbox.workflow.tabular_import" = ["main.nf"]
"spatialprofilingtoolbox.apiserver.scripts" = [
    "dump_schema.py",
]
"spatialprofilingtoolbox.ondemand.scripts" = [
    "read_expression_dump_file.py",
    "assess_recreate_cache.py",
    "start.py",
]
"spatialprofilingtoolbox.db.scripts" = [
    "create_schema.py",
    "guess_channels_from_object_files.py",
    "status.py",
    "retrieve_feature_matrices.py",
    "drop.py",
    "drop_ondemand_computations.py",
    "delete_feature.py",
    "upload_sync_small.py",
    "collection.py",
    "interactive_uploader.py",
    "load_testing.py",
    "sync_annotations.py",
]
"spatialprofilingtoolbox.db.data_model" = [
    "metaschema.sql",
    "drop_metaschema.sql",
    "create_roles.sql",
    "create_views.sql",
    "drop_views.sql",
    "fields.tsv",
    "grant_on_tables.sql",
    "performance_tweaks.sql",
    "refresh_views.sql",
    "feature_descriptions.tsv",
]
"spatialprofilingtoolbox.graphs.scripts" = [
    "create_specimen_graphs.py",
    "explore_classes.py",
    "extract.py",
    "finalize_graphs.py",
    "generate_graphs.py",
    "plot_importance_fractions.py",
    "plot_interactives.py",
    "prepare_graph_creation.py",
    "upload_importances.py",
]<|MERGE_RESOLUTION|>--- conflicted
+++ resolved
@@ -7,11 +7,7 @@
 
 [project]
 name = "spatialprofilingtoolbox"
-<<<<<<< HEAD
-version = "1.0.35"
-=======
 version = "1.0.37"
->>>>>>> 0d7c7995
 authors = [
     { name = "James Mathews", email = "mathewj2@mskcc.org" }
 ]
