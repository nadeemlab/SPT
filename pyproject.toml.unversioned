[build-system]
requires = [
    "setuptools>=63",
    "wheel"
]
build-backend = "setuptools.build_meta"

[project]
name = "spatialprofilingtoolbox"
authors = [
    { name = "James Mathews", email = "mathewj2@mskcc.org" }
]
description = "Toolbox for spatial analysis of single cell data."
readme = "README.md"
classifiers = [
    "Programming Language :: Python :: 3",
    "Topic :: Scientific/Engineering",
    "Intended Audience :: Science/Research",
]
requires-python = ">=3.9"
dependencies = [
    "psycopg==3.1.19",
    "adiscstudies==0.11.0",
    "numba==0.59.1",
    "attrs==23.2.0",
]

[project.urls]
documentation = "https://github.com/nadeemlab/SPT"
repository = "https://github.com/nadeemlab/SPT"

[project.optional-dependencies]
apiserver = [
    "matplotlib==3.9.2",
    "fastapi==0.111.0",
    "uvicorn==0.30.0",
    "pandas==2.2.2",
    "scipy==1.13.1",
    "numpy==1.26.4",
    "pyshp==2.3.1",
    "scikit-learn==1.5.0",
    "Pillow==9.5.0",
    "pydantic==2.7.2",
    "secure==0.3.0",
    "anndata==0.10.9",
    "squidpy==1.5.0",
    "zstandard==0.23.0",
<<<<<<< HEAD
    "PyJWT==2.10.1",
    "cryptography==44.0.0",
    "alembic==1.14.0",
    "sqlmodel==0.0.22",
    "SQLAlchemy==2.0.36",
=======
    "Brotli==1.1.0",
>>>>>>> be2a5847
]
graphs = [
    "bokeh==3.4.1",
    "h5py==3.10.0",
    "numpy==1.26.4",
    "scipy==1.13.1",
    "tables==3.9.2",
    "tqdm==4.66.4",
]
db = [
    "pandas==2.2.2",
    "pyshp==2.3.1",
    "pydantic==2.7.2",
    "anndata==0.10.9",
    "squidpy==1.5.0",
    "termplotlib==0.3.9",
]
ondemand = [
    "pandas==2.2.2",
    "numpy==1.26.4",
    "scikit-learn==1.5.0",
    "pyshp==2.3.1",
    "pydantic==2.7.2",
    "anndata==0.10.9",
    "squidpy==1.5.0",
    "Brotli==1.1.0",
    "zstandard==0.23.0",
]
workflow = [
    "matplotlib==3.9.2",
    "umap-learn==0.5.6",
    "numpy==1.26.4",
    "scipy==1.13.1",
    "scikit-learn==1.5.0",
    "pyshp==2.3.1",
    "pydantic==2.7.2",
    "pandas==2.2.2",
    "Jinja2==3.1.4",
    "tabulate==0.9.0",
    "Pillow==9.5.0",
    "tables==3.9.2",
    "boto3==1.35.23",
]
all = [
    "bokeh==3.4.1",
    "h5py==3.10.0",
    "matplotlib==3.9.2",
    "umap-learn==0.5.6",
    "uvicorn==0.30.0",
    "Jinja2==3.1.4",
    "pandas==2.2.2",
    "numpy==1.26.4",
    "scipy==1.13.1",
    "scikit-learn==1.5.0",
    "pyshp==2.3.1",
    "tabulate==0.9.0",
    "pydantic==2.7.2",
    "fastapi==0.111.0",
    "Pillow==9.5.0",
    "anndata==0.10.9",
    "squidpy==1.5.0",
    "secure==0.3.0",
    "tables==3.9.2",
    "tqdm==4.66.4",
    "boto3==1.35.23",
    "Brotli==1.1.0",
    "zstandard==0.23.0",
    "termplotlib==0.3.9",
    "PyJWT==2.10.1",
    "cryptography==44.0.0",
    "alembic==1.14.0",
    "sqlmodel==0.0.22",
    "SQLAlchemy==2.0.36",
]
dev = [
    "autopep8",
    "mypy",
    "pylint",
    "pytest",
]

[project.scripts]
spt = "spatialprofilingtoolbox.entry_point.cli:main_program"
spt-enable-completion = "spatialprofilingtoolbox.entry_point.spt_enable_completion:main_program"

[tool.setuptools]
packages = [
    "spatialprofilingtoolbox",
    "spatialprofilingtoolbox.standalone_utilities",
    "spatialprofilingtoolbox.entry_point",
    "spatialprofilingtoolbox.apiserver",
    "spatialprofilingtoolbox.apiserver.app",
    "spatialprofilingtoolbox.apiserver.scripts",
    "spatialprofilingtoolbox.graphs",
    "spatialprofilingtoolbox.graphs.scripts",
    "spatialprofilingtoolbox.ondemand",
    "spatialprofilingtoolbox.ondemand.providers",
    "spatialprofilingtoolbox.ondemand.scripts",
    "spatialprofilingtoolbox.db",
    "spatialprofilingtoolbox.db.accessors",
    "spatialprofilingtoolbox.db.exchange_data_formats",
    "spatialprofilingtoolbox.db.scripts",
    "spatialprofilingtoolbox.db.data_model",
    "spatialprofilingtoolbox.workflow",
    "spatialprofilingtoolbox.workflow.scripts",
    "spatialprofilingtoolbox.workflow.component_interfaces",
    "spatialprofilingtoolbox.workflow.graph_generation",
    "spatialprofilingtoolbox.workflow.graph_plugin",
    "spatialprofilingtoolbox.workflow.tabular_import",
    "spatialprofilingtoolbox.workflow.tabular_import.parsing",
    "spatialprofilingtoolbox.workflow.common",
    "spatialprofilingtoolbox.workflow.common.logging",
    "spatialprofilingtoolbox.workflow.assets",
]

[tool.setuptools.package-data]
"spatialprofilingtoolbox" = ["py.typed"]
"spatialprofilingtoolbox.entry_point" = ["spt-completion.sh.jinja"]
"spatialprofilingtoolbox.workflow.scripts" = [
    "aggregate_core_results.py",
    "core_job.py",
    "extract_compartments.py",
    "generate_run_information.py",
    "initialize.py",
    "merge_performance_reports.py",
    "merge_sqlite_dbs.py",
    "report_run_configuration.py",
    "configure.py",
    "report_on_logs.py",
    "tail_logs.py",
]
"spatialprofilingtoolbox.workflow.assets" = [
    ".spt_db.config.template",
    ".workflow.config.template",
    "log_table.tex.jinja",
    "log_table.html.jinja",
    "main_visitor.nf",
    "nextflow.config.jinja",
]
"spatialprofilingtoolbox.workflow.graph_generation" = [
    "graph_generation.nf",
    "main.nf",
]
"spatialprofilingtoolbox.workflow.graph_plugin" = ["main.nf"]
"spatialprofilingtoolbox.workflow.tabular_import" = ["main.nf"]
"spatialprofilingtoolbox.apiserver.scripts" = [
    "dump_schema.py",
]
"spatialprofilingtoolbox.ondemand.scripts" = [
    "read_expression_dump_file.py",
    "assess_recreate_cache.py",
    "start.py",
]
"spatialprofilingtoolbox.db.scripts" = [
    "create_schema.py",
    "guess_channels_from_object_files.py",
    "status.py",
    "retrieve_feature_matrices.py",
    "drop.py",
    "drop_ondemand_computations.py",
    "delete_feature.py",
    "upload_sync_small.py",
    "collection.py",
    "interactive_uploader.py",
    "load_testing.py",
]
"spatialprofilingtoolbox.db.data_model" = [
    "metaschema.sql",
    "drop_metaschema.sql",
    "create_roles.sql",
    "create_views.sql",
    "drop_views.sql",
    "fields.tsv",
    "grant_on_tables.sql",
    "performance_tweaks.sql",
    "refresh_views.sql",
    "feature_descriptions.tsv",
]
"spatialprofilingtoolbox.graphs.scripts" = [
    "create_specimen_graphs.py",
    "explore_classes.py",
    "extract.py",
    "finalize_graphs.py",
    "generate_graphs.py",
    "plot_importance_fractions.py",
    "plot_interactives.py",
    "prepare_graph_creation.py",
    "upload_importances.py",
]<|MERGE_RESOLUTION|>--- conflicted
+++ resolved
@@ -45,15 +45,12 @@
     "anndata==0.10.9",
     "squidpy==1.5.0",
     "zstandard==0.23.0",
-<<<<<<< HEAD
     "PyJWT==2.10.1",
     "cryptography==44.0.0",
     "alembic==1.14.0",
     "sqlmodel==0.0.22",
     "SQLAlchemy==2.0.36",
-=======
     "Brotli==1.1.0",
->>>>>>> be2a5847
 ]
 graphs = [
     "bokeh==3.4.1",
