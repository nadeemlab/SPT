--- conflicted
+++ resolved
@@ -1,10 +1,7 @@
-<<<<<<< HEAD
-=======
 """
 A context manager from accessing the backend SPT database, from inside library
 functions.
 """
->>>>>>> 5be83430
 from typing import Optional
 from urllib.error import URLError
 from urllib.request import urlopen
@@ -76,15 +73,12 @@
 
 
 class DatabaseConnectionMaker:
-<<<<<<< HEAD
-=======
     """
     Provides a psycopg2 Postgres database connection. Takes care of connecting
     and disconnecting.
     """
     connection: Psycopg2Connection
 
->>>>>>> 5be83430
     def __init__(self, database_config_file: Optional[str] = None):
         credentials = retrieve_credentials(database_config_file)
         check_credentials_availability(credentials)
@@ -95,12 +89,6 @@
                 user=credentials['user'],
                 password=credentials['password'],
             )
-<<<<<<< HEAD
-        except psycopg2.Error as excepted:
-            logger.error('Failed to connect to database: %s %s',
-                         credentials['endpoint'], credentials['database'])
-            raise excepted
-=======
         except Psycopg2Error as excepted:
             logger.error('Failed to connect to database: %s %s',
                          credentials['endpoint'], credentials['database'])
@@ -112,7 +100,6 @@
             return connection is not None
         except AttributeError:
             return False
->>>>>>> 5be83430
 
     def get_connection(self):
         return self.connection
