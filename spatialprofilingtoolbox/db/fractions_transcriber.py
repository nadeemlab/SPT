--- conflicted
+++ resolved
@@ -12,79 +12,6 @@
 logger = colorized_logger(__name__)
 
 
-<<<<<<< HEAD
-def describe_fractions_feature_derivation_method():
-    return '''
-    For a given cell phenotype, the average number of cells of that phenotype in the given sample relative to the number of cells in the sample.
-    '''.lstrip().rstrip()
-
-
-def insert_new_data_analysis_study(database_connection_maker, study_name, specifier):
-    timestring = str(datetime.datetime.now())
-    name = f'{study_name} : {specifier} : {timestring}'
-    connection = database_connection_maker.get_connection()
-    cursor = connection.cursor()
-    cursor.execute('''
-    INSERT INTO data_analysis_study(name)
-    VALUES (%s) ;
-    INSERT INTO study_component(primary_study, component_study)
-    VALUES (%s, %s) ;
-    ''', (name, study_name, name))
-    cursor.close()
-    connection.commit()
-    logger.info('Inserted data analysis study: "%s"', name)
-    return name
-
-
-def fractions_study_exists(database_connection_maker, study):
-    connection = database_connection_maker.get_connection()
-    cursor = connection.cursor()
-    cursor.execute('''
-    SELECT das.name
-    FROM data_analysis_study das
-    JOIN study_component sc ON sc.component_study=das.name
-    WHERE sc.primary_study=%s
-    ;
-    ''', (study,))
-    names = [row[0] for row in cursor.fetchall()]
-    if any(re.search('phenotype fractions', name) for name in names):
-        return True
-    return False
-
-
-def create_fractions_study(database_connection_maker, study):
-    das = insert_new_data_analysis_study(database_connection_maker, study, 'phenotype fractions')
-    return das
-
-
-def transcribe_fraction_features(database_connection_maker: DatabaseConnectionMaker):
-    """
-    Transcribe phenotype fraction features in features system.
-    """
-    connection = database_connection_maker.get_connection()
-    feature_extraction_query="""
-    SELECT
-        sc.primary_study as study,
-        f.specimen as sample,
-        f.marker_symbol,
-        f.percent_positive
-    FROM fraction_by_marker_study_specimen f
-    JOIN study_component sc ON sc.component_study=f.measurement_study
-    ORDER BY
-        sc.primary_study,
-        f.data_analysis_study,
-        f.specimen
-    ;
-    """
-    fraction_features = pd.read_sql(feature_extraction_query, connection)
-
-    for study in fraction_features['study'].unique():
-        fraction_features_study = fraction_features[fraction_features.study == study]
-        if fractions_study_exists(database_connection_maker, study):
-            logger.debug('Fractions study already exists for %s.', study)
-            continue
-        das = create_fractions_study(database_connection_maker, study)
-=======
 def describe_fractions_feature_derivation_method() -> str:
     """Return a description of the fraction feature derivation method."""
     return 'For a given cell phenotype, the average number of cells of that phenotype in the ' \
@@ -112,7 +39,6 @@
     for study in fraction_features['study'].unique():
         fraction_features_study = fraction_features[fraction_features.study == study]
         das = DataAnalysisStudyFactory(connection, study, 'phenotype fractions').create()
->>>>>>> f3086252
         with ADIFeaturesUploader(
             database_connection_maker,
             data_analysis_study=das,
@@ -125,8 +51,4 @@
             specifiers = fraction_features_study['marker_symbol'].values
             for value, subject, specifier in zip(values, subjects, specifiers):
                 feature_uploader.stage_feature_value((specifier,), subject, value / 100)
-<<<<<<< HEAD
-
-=======
->>>>>>> f3086252
         perform_tests(das, connection)