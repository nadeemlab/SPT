"""
Convenience uploader of feature data into SPT database tables that comprise
a sparse representation of the features. Abstracts (wraps) the actual SQL
queries.
"""
from typing import cast
from importlib.resources import as_file
from importlib.resources import files
from itertools import product
import re

import pandas as pd
from psycopg2.extensions import connection as Connection

from spatialprofilingtoolbox.db.source_file_parser_interface import SourceToADIParser
from spatialprofilingtoolbox.db.database_connection import DatabaseConnectionMaker
from spatialprofilingtoolbox.db.database_connection import ConnectionProvider
from spatialprofilingtoolbox.standalone_utilities.log_formats import colorized_logger

logger = colorized_logger(__name__)


class ADIFeaturesUploader(SourceToADIParser):
    """
    Upload sparse representation of feature values to tables
    quantitative_feature_value, feature_specification, feature_specifier.
    """
    feature_value_identifier: int
<<<<<<< HEAD
    database_connection_maker: DatabaseConnectionMaker

    def __init__(self,
            database_connection_maker: DatabaseConnectionMaker,
            data_analysis_study,
            derivation_and_number_specifiers,
            impute_zeros=False,
            **kwargs
        ):
=======
    connection_provider: ConnectionProvider

    def __init__(self,
        database_connection_maker: DatabaseConnectionMaker | None,
        data_analysis_study,
        derivation_and_number_specifiers,
        impute_zeros=False,
        connection: Connection | None=None,
        **kwargs
    ):
>>>>>>> f3086252
        derivation_method, specifier_number = derivation_and_number_specifiers
        self.feature_values = None
        self.impute_zeros=impute_zeros
        with as_file(files('adiscstudies').joinpath('fields.tsv')) as path:
            fields = pd.read_csv(path, sep='\t', na_filter=False)
        SourceToADIParser.__init__(self, fields)
        args = (data_analysis_study, derivation_method, specifier_number)
        self.record_feature_specification_template(*args)
<<<<<<< HEAD
        self.database_connection_maker = database_connection_maker
=======
        if connection is not None:
            self.connection_provider = ConnectionProvider(connection)
        else:
            self.connection_provider = cast(ConnectionProvider, database_connection_maker)
>>>>>>> f3086252

    def record_feature_specification_template(self,
        data_analysis_study,
        derivation_method,
        specifier_number
    ):
        self.data_analysis_study = data_analysis_study
        self.derivation_method = derivation_method
        self.specifier_number = specifier_number
        self.insert_queries = {
            tablename: self.generate_basic_insert_query(tablename)
            for tablename in
            ['feature_specification', 'feature_specifier', 'quantitative_feature_value']
        }
        self.feature_values = []

    def __enter__(self):
        return self

    def __exit__(self, exception_type, exception_value, traceback):
<<<<<<< HEAD
        if self.database_connection_maker.is_connected():
=======
        if self.connection_provider.is_connected():
>>>>>>> f3086252
            self.upload()

    def stage_feature_value(self, specifiers, subject, value):
        self.validate_specifiers(specifiers)
        self.feature_values.append([specifiers, subject, value])

    def validate_specifiers(self, specifiers):
        if len(specifiers) != self.specifier_number:
            message = \
                f'Feature specified by "{specifiers}", but should only have ' \
                f'{self.specifier_number} specifiers.'
            logger.error(message)
            raise ValueError(message)

    def get_connection(self):
<<<<<<< HEAD
        return self.database_connection_maker.get_connection()
=======
        return self.connection_provider.get_connection()
>>>>>>> f3086252

    def upload(self):
        if self.check_nothing_to_upload():
            return
        if self.check_exact_feature_values_already_present():
            return
        self.test_subject_existence()
        self.test_study_existence()

        if self.impute_zeros:
            self.add_imputed_zero_values()

        cursor = self.get_connection().cursor()
        get_next = SourceToADIParser.get_next_integer_identifier
        next_identifier = get_next('feature_specification', cursor)
        specifiers_list = sorted(list(set(row[0] for row in self.feature_values)))
        specifiers_by_id = {
            next_identifier + i: specifiers
            for i, specifiers in enumerate(specifiers_list)
        }

        self.get_feature_value_next_identifier(cursor)
        insert_notice = 'Inserting feature "%s" for study "%s".'
        logger.info(insert_notice, self.derivation_method, self.data_analysis_study)
        for feature_identifier, specifiers in specifiers_by_id.items():
            cursor.execute(
                self.insert_queries['feature_specification'],
                (feature_identifier, self.derivation_method, self.data_analysis_study),
            )
            self.insert_specifiers(cursor, specifiers, feature_identifier)
            logger.debug('Inserted feature specification, "%s".', specifiers)
            feature_values = [
                [row[1], row[2]] for row in self.feature_values
                if row[0] == specifiers
            ]
            self.insert_feature_values(cursor, feature_identifier, feature_values)
            logger.debug('Inserted %s feature values.', len(feature_values))

        self.get_connection().commit()
        cursor.close()

    def check_nothing_to_upload(self):
        if len(self.feature_values) == 0:
            logger.info('No feature values given to be uploaded.')
            return True
        return False

    def check_exact_feature_values_already_present(self):
        count = self.count_known_feature_values_this_study()
        if count == len(self.feature_values):
            logger.info(
                'Exactly %s feature values already associated with study "%s" of '
                'description "%s". This is the correct number; skipping upload '
                'without error.',
                count, self.data_analysis_study, self.derivation_method)
            return True
        if count > 0:
            message = f'Already have {count} features associated with study ' \
                f'"{self.data_analysis_study}" of description "{self.derivation_method}". ' \
                'Skipping upload with error.'
            logger.error(message)
            raise ValueError(message)
        if count == 0:
            logger.info(
                'No feature values yet associated with study "%s" of description "%s". '
                'Proceeding with upload.',
                self.data_analysis_study, self.derivation_method)
            return False
        return None

    def count_known_feature_values_this_study(self):
        cursor = self.get_connection().cursor()
        count_query = '''
        SELECT COUNT(*)
        FROM quantitative_feature_value qfv
        JOIN feature_specification fs
        ON fs.identifier = qfv.feature
        WHERE fs.study = %s AND fs.derivation_method = %s
        ;
        '''
        cursor.execute(
            count_query, (self.data_analysis_study, self.derivation_method))
        rows = cursor.fetchall()
        count = rows[0][0]
        cursor.close()
        return count

    def test_subject_existence(self):
        subject_ids = self.get_subject_identifiers()
        unknown_subjects = set(row[1] for row in self.feature_values).difference(subject_ids)
        number_unknown = len(unknown_subjects)
        if number_unknown > 0:
            unknowns_message = 'Feature values refer to %s unknown subjects: %s'
            logger.warning(unknowns_message, number_unknown, unknown_subjects)
        else:
            logger.info('All feature value subjects were known "subjects" or "specimens".')

    def get_subject_identifiers(self):
        cursor = self.get_connection().cursor()
        cursor.execute('SELECT identifier FROM subject;')
        rows = cursor.fetchall()
        subject_ids = [row[0] for row in rows]
        cursor.execute('SELECT specimen FROM specimen_collection_process;')
        rows = cursor.fetchall()
        specimen_ids = [row[0] for row in rows]
        cursor.close()
        return subject_ids + specimen_ids

    def test_study_existence(self):
        cursor = self.get_connection().cursor()
        cursor.execute('SELECT name FROM data_analysis_study;')
        rows = cursor.fetchall()
        names = [row[0] for row in rows]
        cursor.close()
        if not self.data_analysis_study in names:
            message = f'Data analysis study "{self.data_analysis_study}" does not exist.'
            logger.error(message)
            raise ValueError(message)

    def coordinate_set(self, tuples, coordinate):
        return sorted(list(set(t[coordinate] for t in tuples)))

    def add_imputed_zero_values(self):
        support = [(specifiers, subject) for specifiers, subject, value in self.feature_values]
        known_specifications = self.coordinate_set(support, 0)
        known_subjects = self.coordinate_set(support, 1)
        no_value_cases = []
        for case in product(known_specifications, known_subjects):
            if case not in support:
                no_value_cases.append(case)
        logger.info('Imputed %s zero-value assignments.', len(no_value_cases))
        assignments = [(case[0], case[1], 0) for case in no_value_cases]
        self.feature_values = self.feature_values + assignments

    def get_feature_value_next_identifier(self, cursor):
        get_next = SourceToADIParser.get_next_integer_identifier
        next_identifier = get_next('quantitative_feature_value', cursor)
        self.feature_value_identifier = next_identifier

    def request_new_feature_value_identifier(self):
        identifier = self.feature_value_identifier
        self.feature_value_identifier = self.feature_value_identifier + 1
        return identifier

    def insert_specifiers(self, cursor, specifiers, feature_identifier):
        for i, specifier in enumerate(specifiers):
            ordinality = i + 1
            cursor.execute(
                self.insert_queries['feature_specifier'],
                (feature_identifier, specifier, ordinality),
            )

    def insert_feature_values(self, cursor, feature_identifier, feature_values):
        for subject, value in feature_values:
            identifier = self.request_new_feature_value_identifier()
            cursor.execute(
                self.insert_queries['quantitative_feature_value'],
                (identifier, feature_identifier, subject, value),
            )

class ADIFeatureSpecificationUploader:
    """Just upload a new feature specification."""
    @staticmethod
    def add_new_feature(specifiers, derivation_method, measurement_study, cursor):
        FSU = ADIFeatureSpecificationUploader
        data_analysis_study = FSU.get_data_analysis_study(measurement_study, cursor)
        get_next = SourceToADIParser.get_next_integer_identifier
        next_specification = get_next('feature_specification', cursor)
        identifier = str(next_specification)
        FSU.insert_specification(identifier, derivation_method, data_analysis_study, cursor)
        FSU.insert_specifiers(identifier, specifiers, cursor)
        return identifier

    @staticmethod
    def ondemand_descriptor():
        return 'ondemand computed features'

    @staticmethod
    def get_data_analysis_study(measurement_study, cursor):
        cursor.execute('''
        SELECT sc.primary_study FROM study_component sc
        WHERE sc.component_study=%s
        ''', (measurement_study,))
        study = cursor.fetchall()[0][0]

        cursor.execute('''
        SELECT das.name
        FROM data_analysis_study das
        JOIN study_component sc ON sc.component_study=das.name
        WHERE sc.primary_study=%s
        ''', (study,))
        rows = cursor.fetchall()
        ondemand = ADIFeatureSpecificationUploader.ondemand_descriptor()
        names = sorted([row[0] for row in rows if re.search(f'{ondemand}', row[0])])
        if len(names) >= 1:
            return names[0]
        data_analysis_study = f'{study} - {ondemand}'
        cursor.execute('''
        INSERT INTO data_analysis_study (name) VALUES (%s) ;
        INSERT INTO study_component (primary_study, component_study) VALUES (%s , %s) ;
        ''', (data_analysis_study, study, data_analysis_study))
        # cursor.commit()
        return data_analysis_study

    @staticmethod
    def insert_specification(specification, derivation_method, data_analysis_study, cursor):
        logger.debug(
            'Inserting specification %s, data_analysis_study %s',
            specification,
            data_analysis_study,
        )
        cursor.execute('''
        INSERT INTO feature_specification (identifier, derivation_method, study)
        VALUES (%s, %s, %s) ;
        ''', (specification, derivation_method, data_analysis_study))

    @staticmethod
    def insert_specifiers(specification, specifiers, cursor):
        many = [(specification, specifier, str(i+1)) for i, specifier in enumerate(specifiers)]
        for entry in many:
            logger.debug('Inserting specifier: %s', entry)
        cursor.executemany('''
        INSERT INTO feature_specifier (feature_specification, specifier, ordinality) VALUES (%s, %s, %s) ;
        ''', [(specification, specifier, str(i+1)) for i, specifier in enumerate(specifiers)])


def add_feature_value(feature_specification, subject, value, cursor):
    identifier = SourceToADIParser.get_next_integer_identifier('quantitative_feature_value', cursor)
    cursor.execute('''
    INSERT INTO quantitative_feature_value VALUES (%s, %s, %s, %s) ;
    ''', (identifier, feature_specification, subject, value))<|MERGE_RESOLUTION|>--- conflicted
+++ resolved
@@ -26,17 +26,6 @@
     quantitative_feature_value, feature_specification, feature_specifier.
     """
     feature_value_identifier: int
-<<<<<<< HEAD
-    database_connection_maker: DatabaseConnectionMaker
-
-    def __init__(self,
-            database_connection_maker: DatabaseConnectionMaker,
-            data_analysis_study,
-            derivation_and_number_specifiers,
-            impute_zeros=False,
-            **kwargs
-        ):
-=======
     connection_provider: ConnectionProvider
 
     def __init__(self,
@@ -47,7 +36,6 @@
         connection: Connection | None=None,
         **kwargs
     ):
->>>>>>> f3086252
         derivation_method, specifier_number = derivation_and_number_specifiers
         self.feature_values = None
         self.impute_zeros=impute_zeros
@@ -56,14 +44,10 @@
         SourceToADIParser.__init__(self, fields)
         args = (data_analysis_study, derivation_method, specifier_number)
         self.record_feature_specification_template(*args)
-<<<<<<< HEAD
-        self.database_connection_maker = database_connection_maker
-=======
         if connection is not None:
             self.connection_provider = ConnectionProvider(connection)
         else:
             self.connection_provider = cast(ConnectionProvider, database_connection_maker)
->>>>>>> f3086252
 
     def record_feature_specification_template(self,
         data_analysis_study,
@@ -84,11 +68,7 @@
         return self
 
     def __exit__(self, exception_type, exception_value, traceback):
-<<<<<<< HEAD
-        if self.database_connection_maker.is_connected():
-=======
         if self.connection_provider.is_connected():
->>>>>>> f3086252
             self.upload()
 
     def stage_feature_value(self, specifiers, subject, value):
@@ -104,11 +84,7 @@
             raise ValueError(message)
 
     def get_connection(self):
-<<<<<<< HEAD
-        return self.database_connection_maker.get_connection()
-=======
         return self.connection_provider.get_connection()
->>>>>>> f3086252
 
     def upload(self):
         if self.check_nothing_to_upload():
