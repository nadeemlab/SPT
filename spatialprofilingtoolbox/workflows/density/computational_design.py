--- conflicted
+++ resolved
@@ -106,11 +106,7 @@
                 re.sub(' ', r'$SPACE', name) for name in phenotype_membership_columns
             ]
 
-<<<<<<< HEAD
-        intensity_columns = self.get_intensity_columns()
-=======
         intensity_columns = self.get_intensity_columns(style=style, values_only=True)
->>>>>>> af4cbb51
 
         compartments = self.dataset_design.get_compartments()
         nearest_cell_columns = ['distance to nearest cell ' + compartment for compartment in compartments]
@@ -126,17 +122,6 @@
             (column_name, 'NUMERIC') for column_name in nearest_cell_columns
         ]
 
-<<<<<<< HEAD
-    def get_intensity_columns(self, format='list'):
-        if self.use_intensities:
-            intensity_names = self.dataset_design.get_elementary_phenotype_names()
-            intensity_columns = sorted([name + ' intensity' for name in intensity_names])
-            if style == 'sql':
-                intensity_columns = [
-                    re.sub(' ', '_', c) for c in intensity_columns
-                ]
-            intensity_dict = 
-=======
     def get_intensity_columns(self, style='readable', values_only=False):
         if self.use_intensities:
             intensity_names = self.dataset_design.get_elementary_phenotype_names()
@@ -148,7 +133,6 @@
                 ]
             if values_only:
                 intensity_columns = [pair[1] for pair in intensity_columns]
->>>>>>> af4cbb51
         else:
             intensity_columns = []
         return intensity_columns
