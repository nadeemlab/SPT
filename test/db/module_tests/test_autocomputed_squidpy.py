"""
Test the computation and saving of the Squidpy metrics that depend on a single phenotype, and so
can be computed automatically after data import if desired.
"""

from pandas import read_csv
from pandas import DataFrame
from numpy import isnan

from spatialprofilingtoolbox.db.squidpy_metrics import create_and_transcribe_squidpy_features
from spatialprofilingtoolbox.db.database_connection import DBConnection
from spatialprofilingtoolbox.db.describe_features import get_feature_description

FeatureVector = tuple[tuple[str, float], ...]

def get_expected_records():
    filename = 'module_tests/expected_auto_correlations.tsv'
    df = read_csv(filename, sep='\t', header=None)
    df.columns = ['feature', 'sample', 'value']
    df['feature'] = df['feature'].astype(str)
    df['sample'] = df['sample'].astype(str)
    df['value'] = df['value'].astype(float)
    df['value'] = df['value'].apply(round3)
    return extract_feature_vectors(df)


def extract_feature_vectors(df: DataFrame) -> list[FeatureVector]:
    return [
        create_feature_vector(_df)
        for _, _df in df.groupby('feature')
    ]
    

def create_feature_vector(df: DataFrame) -> FeatureVector:
    rows = [(row['sample'], row['value']) for i, row in df.iterrows()]
    return tuple(sorted(rows, key=lambda x: x[0]))


def check_records(feature_values):
    rows = [(row[0], row[1], round3(row[2])) for row in feature_values]
    df = DataFrame(rows, columns=['feature', 'sample', 'value'])
    feature_vectors = extract_feature_vectors(df)
    missing = set(get_expected_records()).difference(feature_vectors)
    if len(missing) > 0:
<<<<<<< HEAD

=======
>>>>>>> aad6fd91
        with open('module_tests/_expected_auto_correlations.tsv', 'wt', encoding='utf-8') as file:
            count = 1
            for feature_vector in feature_vectors:
                for entry in feature_vector:
                    file.write('\t'.join([str(count)] + [str(e) for e in entry]))
                    file.write('\n')
                count += 1
<<<<<<< HEAD


        raise ValueError(f'Expected to find records: {sorted(missing)}\nGot: {sorted(rows)}')
=======
        newline = '\n'
        _expected = newline.join(str(x) for x in sorted(missing))
        _got = newline.join(str(x) for x in sorted(rows))
        raise ValueError(f'Expected to find records: {_expected}\nGot: {_got}')
>>>>>>> aad6fd91

    print('All expected records found.')
    unexpected = set(feature_vectors).difference(get_expected_records())
    if len(unexpected) > 0:
        raise ValueError(f'Got some unexpected records: {unexpected}')
    print('No unexpected records encountered.')


def round3(value):
<<<<<<< HEAD
    return int(pow(10, 3) * value) / pow(10, 3)
=======
    return round(value, ndigits=3)
>>>>>>> aad6fd91


def retrieve_feature_values(connection):
    cursor = connection.cursor()
    cursor.execute(f'''
    SELECT fs.identifier, qfv.subject, qfv.value FROM quantitative_feature_value qfv
    JOIN feature_specification fs ON fs.identifier=qfv.feature
    WHERE fs.derivation_method='{get_feature_description("spatial autocorrelation")}'
    ;
    ''')
    rows = cursor.fetchall()
    cursor.close()
    return [
        (row[0], row[1], float(row[2]))
        for row in rows if row[2] is not None and not isnan(float(row[2]))
    ]


def test_autocomputed_squidpy_features():
    database_config_file='.spt_db.config.container'
    study = 'Melanoma intralesional IL2'
    create_and_transcribe_squidpy_features(database_config_file, study)
    with DBConnection(database_config_file=database_config_file, study=study) as connection:
        feature_values = retrieve_feature_values(connection)
    print('\n'.join([str(r) for r in feature_values[0:10]] + ['...']))
    check_records(feature_values)


if __name__=='__main__':
    test_autocomputed_squidpy_features()<|MERGE_RESOLUTION|>--- conflicted
+++ resolved
@@ -42,10 +42,6 @@
     feature_vectors = extract_feature_vectors(df)
     missing = set(get_expected_records()).difference(feature_vectors)
     if len(missing) > 0:
-<<<<<<< HEAD
-
-=======
->>>>>>> aad6fd91
         with open('module_tests/_expected_auto_correlations.tsv', 'wt', encoding='utf-8') as file:
             count = 1
             for feature_vector in feature_vectors:
@@ -53,16 +49,10 @@
                     file.write('\t'.join([str(count)] + [str(e) for e in entry]))
                     file.write('\n')
                 count += 1
-<<<<<<< HEAD
-
-
-        raise ValueError(f'Expected to find records: {sorted(missing)}\nGot: {sorted(rows)}')
-=======
         newline = '\n'
         _expected = newline.join(str(x) for x in sorted(missing))
         _got = newline.join(str(x) for x in sorted(rows))
         raise ValueError(f'Expected to find records: {_expected}\nGot: {_got}')
->>>>>>> aad6fd91
 
     print('All expected records found.')
     unexpected = set(feature_vectors).difference(get_expected_records())
@@ -72,11 +62,7 @@
 
 
 def round3(value):
-<<<<<<< HEAD
-    return int(pow(10, 3) * value) / pow(10, 3)
-=======
     return round(value, ndigits=3)
->>>>>>> aad6fd91
 
 
 def retrieve_feature_values(connection):
